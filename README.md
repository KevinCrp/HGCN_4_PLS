# Bipartite Graph Convolutional Network for Protein-Ligand Scoring
<<<<<<< HEAD

#### Compatibility
| **BGCN_4_PLS**    | **v1.0.0** |     **v1.1.0**     |
|-------------------|:----------:|:------------------:|
| *Branch*          |   *Master* |*feature/upgradetp* |
| Python            |   3.7; 3.8 |                3.8 |
| CudaToolKit       |       11.3 |               11.3 |
| PyTorch           |     10.0.0 |             11.0.0 |
| PyTorch Lightning |      1.5.9 |              1.7.7 |
| PyTorch Geometric |      2.0.4 |              2.1.0 |

#### Installation
=======
![coverage badge](tests/badges/coverage.svg)
## Installation
>>>>>>> 21f4f546
1. Clone this repo
2. Create a conda environment or a Docker container with provided files. Dockerfile and YAML files are provided in the `./venv` directory
3. Install with `pip install .`

<<<<<<< HEAD
#### Usage
=======
## Test
- Install pytest `pip install pytest`
- Run `pytest -v`

## Usage
>>>>>>> 21f4f546

1. Download the PDBBind database from http://www.pdbbind.org.cn/ with `scripts/download_pdbbind.sh`. Extracted PDBBind complexes are stored in *data/raw/*
You can also download the power_docking dataset for CASF's power docking assesment with `scripts/download_docking_power.sh`.
2. Our dataset split is provided with *data/\*.csv* files. Or make your own split using the `python scripts/split_pdbbind.py` script. Splits are Train, Val, Casf13, and Casf16
````bash
usage: split_pdbbind.py [-h] -data DATA [-nb_val NB_VAL]

optional arguments:
  -h, --help           show this help message and exit
  -data DATA, -d DATA  Path to the data directory
  -nb_val NB_VAL       Number of items from refined set used for validation (defaults to 1000)
````
3. Use `python scripts/create_graphs.py` to create all graphs
````bash
usage: create_graphs.py [-h] -data DATA [-pocket] [-cutoff CUTOFF] [-docking_power]

optional arguments:
  -h, --help            show this help message and exit
  -data DATA, -d DATA   Path to the data directory
  -pocket               Flag allowing to consider only the binding pocket as defined by PDBBind
  -cutoff CUTOFF, -c CUTOFF
                        The cutoff to consider a link between a protein-ligand atom pair (defaults to 4.0)
  -docking_power, -dp   Flag allowing to create the docking power dataset
````
4. Change model hyperparameters in `model_parameters.yaml`
5. Launch the training  `python scripts/trainer.py`
````bash
usage: trainer.py [-h] [-nb_epochs NB_EPOCHS] [-cutoff CUTOFF] -data DATA -model_parameters_path MODEL_PARAMETERS_PATH

optional arguments:
  -h, --help            show this help message and exit
  -nb_epochs NB_EPOCHS, -ep NB_EPOCHS
                        The maximum number of epochs (defaults to 100)
  -cutoff CUTOFF, -c CUTOFF
                        The cutoff to consider a link between a protein-ligand atom pair (defaults to 4.0)
  -data DATA, -d DATA   Path to the data directory
  -model_parameters_path MODEL_PARAMETERS_PATH, -mparam MODEL_PARAMETERS_PATH
                        Path to the yaml model parameters
````
6. Results will be saved in *experiments/BGCN_4_PLS/version_X*
7. Access them with 
````bash
tensorboard --logdir experiments/BGCN_4_PLS
````
8. Assess a trained model on CASF 13 & 16 with `python scripts/assess_model_on_casf.py`
````bash
usage: assess_model_on_casf.py [-h] -checkpoint_path CHECKPOINT_PATH [-plot] [-casf_13] [-casf_16] [-cutoff CUTOFF] [-docking_power]
                             [-docking_power_cutoff DOCKING_POWER_CUTOFF] [-pocket] -data DATA

optional arguments:
  -h, --help            show this help message and exit
  -checkpoint_path CHECKPOINT_PATH, -ckpt CHECKPOINT_PATH
                        Path to the torch Checkpoint
  -plot, -p             Do plot
  -casf_13              Test on CASF Core set v2013
  -casf_16              Test on CASF Core set v2016
  -cutoff CUTOFF, -c CUTOFF
                        The cutoff to consider a link between a protein-ligand atom pair (defaults to 4.0)
  -docking_power, -dp   Flag allowing to compute the docking power
  -docking_power_cutoff DOCKING_POWER_CUTOFF, -dpc DOCKING_POWER_CUTOFF
                        The RMSD cutoff (in angstrom) to define near-native docking pose for Docking Power (defaults to 2.0)
  -pocket               Flag allowing to consider only the binding pocket as defined by PDBBind
  -data DATA, -d DATA   Path to the data directory
````
````bash
python scripts/assess_model_on_casf.py -ckpt models/model.ckpt -c 4.0 -p -casf_13 -casf_16 -d data -pocket
````
9. Score a protein-ligand complex with `python scripts/predict.py`

*According to the PDBBind pocket extraction strategy we consider a residue as being part of the binding pocket if at least one residue's heavy atom is close to a cutoff (the cutoff used by PDBBind is 10.0A) of at least one ligand's heavy atom.*
````bash
usage: predict.py [-h] -checkpoint_path CHECKPOINT_PATH -protein_path PROTEIN_PATH -ligand_path LIGAND_PATH [-cutoff CUTOFF] [-extract_pocket]
                  [-extract_pocket_cutoff EXTRACT_POCKET_CUTOFF]

optional arguments:
  -h, --help            show this help message and exit
  -checkpoint_path CHECKPOINT_PATH, -ckpt CHECKPOINT_PATH
                        Path to the torch Checkpoint
  -protein_path PROTEIN_PATH, -p PROTEIN_PATH
                        Path to the protein PDB file
  -ligand_path LIGAND_PATH, -l LIGAND_PATH
                        Path to the ligand MOL2/PDB file
  -cutoff CUTOFF, -c CUTOFF
                        The cutoff to consider a link between a protein-ligand atom pair (Defaults to 4.0A)
  -extract_pocket       Extract the pocket according to the ligand's position, no necessary if the pocket is already provided by protein path
  -extract_pocket_cutoff EXTRACT_POCKET_CUTOFF
                        Cutoff for pocket extraction (Defaults to 10.0A)
````<|MERGE_RESOLUTION|>--- conflicted
+++ resolved
@@ -1,34 +1,17 @@
 # Bipartite Graph Convolutional Network for Protein-Ligand Scoring
-<<<<<<< HEAD
 
-#### Compatibility
-| **BGCN_4_PLS**    | **v1.0.0** |     **v1.1.0**     |
-|-------------------|:----------:|:------------------:|
-| *Branch*          |   *Master* |*feature/upgradetp* |
-| Python            |   3.7; 3.8 |                3.8 |
-| CudaToolKit       |       11.3 |               11.3 |
-| PyTorch           |     10.0.0 |             11.0.0 |
-| PyTorch Lightning |      1.5.9 |              1.7.7 |
-| PyTorch Geometric |      2.0.4 |              2.1.0 |
-
-#### Installation
-=======
 ![coverage badge](tests/badges/coverage.svg)
 ## Installation
->>>>>>> 21f4f546
 1. Clone this repo
 2. Create a conda environment or a Docker container with provided files. Dockerfile and YAML files are provided in the `./venv` directory
 3. Install with `pip install .`
 
-<<<<<<< HEAD
-#### Usage
-=======
+
 ## Test
 - Install pytest `pip install pytest`
 - Run `pytest -v`
 
 ## Usage
->>>>>>> 21f4f546
 
 1. Download the PDBBind database from http://www.pdbbind.org.cn/ with `scripts/download_pdbbind.sh`. Extracted PDBBind complexes are stored in *data/raw/*
 You can also download the power_docking dataset for CASF's power docking assesment with `scripts/download_docking_power.sh`.
